--- conflicted
+++ resolved
@@ -6,13 +6,9 @@
 import com.badlogic.gdx.math.Vector2;
 
 public class Position extends Component {
+	private Direction dir = Direction.SOUTH;
+	private final Vector2 vec;
 
-<<<<<<< HEAD
-	protected Vector2 vec;
-=======
-	public Direction dir = Direction.SOUTH;
-	public final Vector2 vec;
->>>>>>> 3608028f
 
 	public Position(Vector2 position) {
 		vec = position;
@@ -56,9 +52,7 @@
 	public float getDistanceSqrTo(Position other) {
 		return other.vec.dst2(vec);
 	}
-	
-<<<<<<< HEAD
-=======
+
 	public Direction getDirection() {
 		return dir;
 	}
@@ -85,5 +79,5 @@
 		
 		dir = Direction.values()[index];
 	}
->>>>>>> 3608028f
+
 }